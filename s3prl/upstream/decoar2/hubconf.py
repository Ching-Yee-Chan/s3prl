--- conflicted
+++ resolved
@@ -36,12 +36,7 @@
     The apc standard model on 360hr
         refresh (bool): whether to download ckpt/config again if existed
     """
-<<<<<<< HEAD
-    kwargs["ckpt"] = "result/organized_ckpts/checkpoint_decoar2.pt"
-    return decoar2_custom(refresh=refresh, *args, **kwargs)
-=======
     kwargs[
         "ckpt"
     ] = "https://huggingface.co/s3prl/converted_ckpts/resolve/main/checkpoint_decoar2.pt"
-    return decoar2_url(*args, refresh=refresh, **kwargs)
->>>>>>> 5fe46815
+    return decoar2_url(*args, refresh=refresh, **kwargs)