<<<<<<< HEAD
from collections import OrderedDict
=======
#-------------#
import logging
>>>>>>> d738c96f

import torch
import torch.nn as nn
from torch.nn.utils.rnn import pad_sequence

from ..interfaces import UpstreamBase
<<<<<<< HEAD
from .audio import create_transform
from .decoar2 import Decoar2
=======
log = logging.getLogger(__name__)
>>>>>>> d738c96f

EXAMPLE_FEAT_SEQLEN = 1000


class UpstreamExpert(UpstreamBase):

    def __init__(self, ckpt, normalize=False, **kwargs):
        super(UpstreamExpert, self).__init__()
        models = torch.load(ckpt)["model"]
        self.model = Decoar2()
        component_state_dict = OrderedDict()
        for key in models.keys():
            component_state_dict[key] = models[key]
        self.model.load_state_dict(component_state_dict, strict=False)

        self.model.encoder.layerdrop = 0.0

        self.preprocessor = create_transform()
        self.output_dim = 768

        if len(self.hooks) == 0:
            module_name = "self.model.encoder.layers"
            for module_id in range(len(self.model.encoder.layers)):
                layer_norm_first = self.model.encoder.layers[module_id].layer_norm_first

                if module_id == 0:
                    if layer_norm_first:
                        if normalize:
                            log.warning(
                                "Extract the layer features right before each layer's "
                                "self-attention module, but after the pre-layernorm. "
                                "This is not the official way to extract layer-wise features, "
                                "but the extracted features can have the same numerical scale "
                                "after layernorm."
                            )
                        else:
                            log.warning(
                                "Use the official layer extraction in Fairseq. "
                                "Each layer is not on the same numerical scale."
                            )

                if layer_norm_first and normalize:
                    self.add_hook(
                        f"{module_name}[{module_id}].self_attn_layer_norm",
                        lambda input, output: output.transpose(0, 1),
                    )
                else:
                    self.add_hook(
                        f"{module_name}[{module_id}]",
                        lambda input, output: input[0].transpose(0, 1),
                    )
            self.add_hook("self.model.encoder", lambda input, output: output[0])

            def postprocess(xs):
                names, hiddens = zip(*xs)
                unpad_len = min([hidden.size(1) for hidden in hiddens])
                hiddens = [hidden[:, :unpad_len, :] for hidden in hiddens]
                return list(zip(names, hiddens))

            self.hook_postprocess = postprocess

        self._init_layerdrop = self.model.encoder.layerdrop

    @property
    def layer_drop(self):
        return self.model.encoder.layerdrop

    def set_layer_drop(self, layerdrop: float = None):
        if isinstance(layerdrop, float):
            self.model.encoder.layerdrop = layerdrop
        elif layerdrop is None:
            self.model.encoder.layerdrop = self._init_layerdrop
        else:
            raise ValueError("layerdrop can only be float or None")

    def get_downsample_rates(self, key: str) -> int:
        return 320

    def forward(self, wavs):
        """
        Args:
            wavs:
                list of unpadded wavs [wav1, wav2, ...]
                each wav is in torch.FloatTensor with sample rate 16000
                and already put in the device assigned by command-line args

        Return:
            features:
                list of unpadded features [feat1, feat2, ...]
                each feat is in torch.FloatTensor and already
                put in the device assigned by command-line args
        """
        features = [self.preprocessor(wav.unsqueeze(0)) for wav in wavs]
        feat_lengths = [len(feat) for feat in features]
        size = max(feat_lengths)
        features = pad_sequence(features, batch_first=True)

        padding_mask = torch.BoolTensor(features.shape).fill_(False).to(features.device)

        for i in range(len(feat_lengths)):
            diff = feat_lengths[i] - size
            if diff == 0:
                continue
            padding_mask[i, diff:] = True

        features, layer_results = self.model(features, padding_mask)

        # This forward function only does the model forward
        # The return dict is then handled by UpstreamBase's hooks<|MERGE_RESOLUTION|>--- conflicted
+++ resolved
@@ -1,23 +1,17 @@
-<<<<<<< HEAD
+import logging
 from collections import OrderedDict
-=======
-#-------------#
-import logging
->>>>>>> d738c96f
 
 import torch
 import torch.nn as nn
 from torch.nn.utils.rnn import pad_sequence
 
 from ..interfaces import UpstreamBase
-<<<<<<< HEAD
 from .audio import create_transform
 from .decoar2 import Decoar2
-=======
-log = logging.getLogger(__name__)
->>>>>>> d738c96f
 
 EXAMPLE_FEAT_SEQLEN = 1000
+
+log = logging.getLogger(__name__)
 
 
 class UpstreamExpert(UpstreamBase):
