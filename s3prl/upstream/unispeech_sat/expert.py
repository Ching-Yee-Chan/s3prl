# Copyright (c) Microsoft Corporation.
# Licensed under the MIT License.

# -*- coding: utf-8 -*- #
"""*********************************************************************************************"""
#   FileName     [ upstream/unispeech_sat/expert.py ]
#   Synopsis     [ the UniSpeech-SAT wrapper ]
#   Author       [ Microsoft ]
"""*********************************************************************************************"""


###############
# IMPORTATION #
###############
import logging

import torch
import torch.nn.functional as F
from torch.nn.utils.rnn import pad_sequence

from ..interfaces import UpstreamBase
<<<<<<< HEAD
from ..wavlm.WavLM import WavLM, WavLMConfig
=======
log = logging.getLogger(__name__)

>>>>>>> d738c96f

############
# CONSTANT #
############
SAMPLE_RATE = 16000
EXAMPLE_SEC = 5


###################
# UPSTREAM EXPERT #
###################
class UpstreamExpert(UpstreamBase):
    def __init__(self, ckpt, normalize=False, **kwargs):
        super().__init__(**kwargs)

        checkpoint = torch.load(ckpt)
        self.cfg = WavLMConfig(checkpoint["cfg"])
        self.model = WavLM(self.cfg)
        self.model.load_state_dict(checkpoint["model"])

        self.model.feature_grad_mult = 0.0
        self.model.encoder.layerdrop = 0.0

        if len(self.hooks) == 0:
            module_name = "self.model.encoder.layers"
            for module_id in range(len(self.model.encoder.layers)):
                layer_norm_first = self.model.encoder.layers[module_id].layer_norm_first

                if module_id == 0:
                    if layer_norm_first:
                        if normalize:
                            log.warning(
                                "Extract the layer features right before each layer's "
                                "self-attention module, but after the pre-layernorm. "
                                "This is not the official way to extract layer-wise features, "
                                "but the extracted features can have the same numerical scale "
                                "after layernorm."
                            )
                        else:
                            log.warning(
                                "Use the official layer extraction in Fairseq. "
                                "Each layer is not on the same numerical scale."
                            )

                if layer_norm_first and normalize:
                    self.add_hook(
                        f"{module_name}[{module_id}].self_attn_layer_norm",
                        lambda input, output: output.transpose(0, 1),
                    )
                else:
                    self.add_hook(
                        f"{module_name}[{module_id}]",
                        lambda input, output: input[0].transpose(0, 1),
                    )
            self.add_hook("self.model.encoder", lambda input, output: output[0])

        self._init_layerdrop = self.model.encoder.layerdrop

    @property
    def layer_drop(self):
        return self.model.encoder.layerdrop

    def set_layer_drop(self, layerdrop: float = None):
        if isinstance(layerdrop, float):
            self.model.encoder.layerdrop = layerdrop
        elif layerdrop is None:
            self.model.encoder.layerdrop = self._init_layerdrop
        else:
            raise ValueError("layerdrop can only be float or None")

    def get_downsample_rates(self, key: str) -> int:
        return 320

    def forward(self, wavs):
        if self.cfg.normalize:
            wavs = [F.layer_norm(wav, wav.shape) for wav in wavs]

        device = wavs[0].device
        wav_lengths = torch.LongTensor([len(wav) for wav in wavs]).to(device)
        wav_padding_mask = ~torch.lt(
            torch.arange(max(wav_lengths)).unsqueeze(0).to(device),
            wav_lengths.unsqueeze(1),
        )
        padded_wav = pad_sequence(wavs, batch_first=True)

        features, feat_padding_mask = self.model.extract_features(
            padded_wav,
            padding_mask=wav_padding_mask,
            mask=False,
        )

        # This forward function only does the model forward
        # The return dict is then handled by UpstreamBase's hooks<|MERGE_RESOLUTION|>--- conflicted
+++ resolved
@@ -19,12 +19,10 @@
 from torch.nn.utils.rnn import pad_sequence
 
 from ..interfaces import UpstreamBase
-<<<<<<< HEAD
 from ..wavlm.WavLM import WavLM, WavLMConfig
-=======
+
 log = logging.getLogger(__name__)
 
->>>>>>> d738c96f
 
 ############
 # CONSTANT #
