<<<<<<< HEAD
import os

from s3prl.utility.download import _urls_to_filepaths
=======
from s3prl.util.download import _urls_to_filepaths
>>>>>>> 5fe46815

from .expert import UpstreamExpert as _UpstreamExpert


<<<<<<< HEAD
def decoar2_custom(ckpt: str, *args, refresh=False, **kwargs):
=======
def decoar_custom(ckpt: str, refresh=False, *args, **kwargs):
>>>>>>> 5fe46815
    if ckpt.startswith("http"):
        ckpt = _urls_to_filepaths(ckpt, refresh=refresh)

    return _UpstreamExpert(ckpt, *args, **kwargs)


<<<<<<< HEAD
def decoar_local(ckpt, *args, **kwargs):
    return decoar2_custom(*args, **kwargs)


def decoar_url(*args, **kwargs):
    return decoar2_custom(*args, **kwargs)


def decoar(refresh=False, *args, **kwargs):
    """
    The apc standard model on 360hr
        refresh (bool): whether to download ckpt/config again if existed
    """
    kwargs["ckpt"] = "result/organized_ckpts/checkpoint_decoar.pt"
    return decoar2_custom(*args, refresh=refresh, **kwargs)
=======
def decoar_local(*args, **kwargs):
    return decoar_custom(*args, **kwargs)


def decoar_url(*args, **kwargs):
    return decoar_custom(*args, **kwargs)


def decoar(refresh=False, *args, **kwargs):
    kwargs[
        "ckpt"
    ] = "https://huggingface.co/s3prl/converted_ckpts/resolve/main/checkpoint_decoar.pt"
    return decoar_url(*args, refresh=refresh, **kwargs)
>>>>>>> 5fe46815
<|MERGE_RESOLUTION|>--- conflicted
+++ resolved
@@ -1,42 +1,15 @@
-<<<<<<< HEAD
-import os
-
-from s3prl.utility.download import _urls_to_filepaths
-=======
 from s3prl.util.download import _urls_to_filepaths
->>>>>>> 5fe46815
 
 from .expert import UpstreamExpert as _UpstreamExpert
 
 
-<<<<<<< HEAD
-def decoar2_custom(ckpt: str, *args, refresh=False, **kwargs):
-=======
 def decoar_custom(ckpt: str, refresh=False, *args, **kwargs):
->>>>>>> 5fe46815
     if ckpt.startswith("http"):
         ckpt = _urls_to_filepaths(ckpt, refresh=refresh)
 
     return _UpstreamExpert(ckpt, *args, **kwargs)
 
 
-<<<<<<< HEAD
-def decoar_local(ckpt, *args, **kwargs):
-    return decoar2_custom(*args, **kwargs)
-
-
-def decoar_url(*args, **kwargs):
-    return decoar2_custom(*args, **kwargs)
-
-
-def decoar(refresh=False, *args, **kwargs):
-    """
-    The apc standard model on 360hr
-        refresh (bool): whether to download ckpt/config again if existed
-    """
-    kwargs["ckpt"] = "result/organized_ckpts/checkpoint_decoar.pt"
-    return decoar2_custom(*args, refresh=refresh, **kwargs)
-=======
 def decoar_local(*args, **kwargs):
     return decoar_custom(*args, **kwargs)
 
@@ -49,5 +22,4 @@
     kwargs[
         "ckpt"
     ] = "https://huggingface.co/s3prl/converted_ckpts/resolve/main/checkpoint_decoar.pt"
-    return decoar_url(*args, refresh=refresh, **kwargs)
->>>>>>> 5fe46815
+    return decoar_url(*args, refresh=refresh, **kwargs)