--- conflicted
+++ resolved
@@ -20,20 +20,12 @@
     def __init__(self, ckpt, **kwargs):
         super().__init__(**kwargs)
         model, task_cfg = load_converted_model(ckpt)
-<<<<<<< HEAD
-
-        self.model = model
-        self.model.feature_grad_mult = 0.0
-        self.wav_normalize = task_cfg.normalize
-
-=======
         self.model = model
         self.wav_normalize = task_cfg.normalize
 
         self.model.feature_grad_mult = 0.0
         self.model.encoder.layerdrop = 0.0
 
->>>>>>> 5fe46815
         # These options are only used for aligning representations between s3prl and huggingface
         # See utility/compare_wav2vec2.py
         self.apply_padding_mask = True
@@ -56,9 +48,6 @@
 
             self.hook_postprocess = postprocess
 
-<<<<<<< HEAD
-        self._init_layerdrop = self.model.encoder.layerdrop
-
     def get_downsample_rates(self, key: str) -> int:
         return 320
 
@@ -71,20 +60,6 @@
             else:
                 wavs = [F.layer_norm(wav, wav.shape) for wav in wavs]
 
-=======
-    def get_downsample_rates(self, key: str) -> int:
-        return 320
-
-    def forward(self, wavs):
-        device = wavs[0].device
-        if self.wav_normalize:
-            if self.numpy_wav_normalize:
-                wavs = zero_mean_unit_var_norm([wav.cpu().numpy() for wav in wavs])
-                wavs = [torch.from_numpy(wav).to(device) for wav in wavs]
-            else:
-                wavs = [F.layer_norm(wav, wav.shape) for wav in wavs]
-
->>>>>>> 5fe46815
         wav_lengths = torch.LongTensor([len(wav) for wav in wavs]).to(device)
         wav_padding_mask = ~torch.lt(
             torch.arange(max(wav_lengths)).unsqueeze(0).to(device),
@@ -140,16 +115,9 @@
         Sanitize the config in the checkpoint as there are some irrelevant fields
         in the released checkpoint which can cause the model loading to fail
         """
-<<<<<<< HEAD
-        import dataclasses
-
-        import fairseq
-        import omegaconf
-=======
         import fairseq
         import omegaconf
         import dataclasses
->>>>>>> 5fe46815
         from fairseq.tasks.audio_pretraining import AudioPretrainingConfig
 
         ckpt_state = torch.load(ckpt_path, map_location="cpu")
