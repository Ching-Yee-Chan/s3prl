<<<<<<< HEAD
import logging
=======
# -*- coding: utf-8 -*- #
"""*********************************************************************************************"""
#   FileName     [ upstream/wav2vec2/expert.py ]
#   Synopsis     [ the wav2vec2 wrapper ]
#   Author       [ S3PRL ]
#   Copyright    [ Copyleft(c), Speech Lab, NTU, Taiwan ]
"""*********************************************************************************************"""

import logging
from packaging import version
>>>>>>> d738c96f

import torch
import torch.nn.functional as F
from torch.nn.utils.rnn import pad_sequence

from s3prl.utility.helper import zero_mean_unit_var_norm
log = logging.getLogger(__name__)

from ..interfaces import UpstreamBase
from .convert import load_converted_model

logger = logging.getLogger(__name__)

from ..interfaces import UpstreamBase
from .convert import load_converted_model

logger = logging.getLogger(__name__)


class UpstreamExpert(UpstreamBase):
<<<<<<< HEAD
    def __init__(self, ckpt, feature_selection: str = None, **kwargs):
        super().__init__(**kwargs)
        model, task_cfg = load_converted_model(ckpt)
        self.model = model
        self.wav_normalize = task_cfg.normalize

        self.model.feature_grad_mult = 0.0
        self.model.encoder.layerdrop = 0.0

        # These options are only used for aligning representations between s3prl and huggingface
        # See utility/compare_wav2vec2.py
        self.apply_padding_mask = True
        self.numpy_wav_normalize = False

        assert feature_selection is None or feature_selection in [
            "fairseq_layers",
            "fairseq_layers_before_residual",
        ]
        self.feature_selection = feature_selection

        if feature_selection is None:
            module_name = "self.model.encoder.layers"
            for module_id in range(len(eval(module_name))):
                self.add_hook(
                    f"{module_name}[{module_id}]",
                    lambda input, output: input[0].transpose(0, 1),
                )
            self.add_hook("self.model.encoder", lambda input, output: output[0])

            def postprocess(xs):
                names, hiddens = zip(*xs)
                unpad_len = min([hidden.size(1) for hidden in hiddens])
                hiddens = [hidden[:, :unpad_len, :] for hidden in hiddens]
                return list(zip(names, hiddens))

            self.hook_postprocess = postprocess

    def get_downsample_rates(self, key: str) -> int:
        return 320

    def forward(self, wavs):
        device = wavs[0].device
        if self.wav_normalize:
            if self.numpy_wav_normalize:
                wavs = zero_mean_unit_var_norm([wav.cpu().numpy() for wav in wavs])
                wavs = [torch.from_numpy(wav).to(device) for wav in wavs]
            else:
                wavs = [F.layer_norm(wav, wav.shape) for wav in wavs]

        wav_lengths = torch.LongTensor([len(wav) for wav in wavs]).to(device)
        wav_padding_mask = ~torch.lt(
            torch.arange(max(wav_lengths)).unsqueeze(0).to(device),
            wav_lengths.unsqueeze(1),
        )
        padded_wav = pad_sequence(wavs, batch_first=True)

        results = self.model.extract_features(
            padded_wav, wav_padding_mask if self.apply_padding_mask else None
        )

        if self.feature_selection is not None:
            if self.feature_selection == "fairseq_layers":
                return {
                    "hidden_states": [
                        h[0].transpose(0, 1) for h in results["layer_results"]
                    ],
                }
            elif self.feature_selection == "fairseq_layers_before_residual":
                return {
                    "hidden_states": [
                        h[2].transpose(0, 1) for h in results["layer_results"]
                    ],
                }
        else:
            pass
            # This forward function only does the model forward
            # The return dict is then handled by UpstreamBase's hooks
=======
    def __init__(self, ckpt, normalize=False, **kwargs):
        super().__init__(**kwargs)
        """
        normalize (bool):
            without normalization, follow the official extraction pipeline
            with normalization, extract the features right after attention layer norm
        """

        assert version.parse(fairseq.__version__) > version.parse(
            "0.10.2"
        ), "Please install the fairseq master branch."
>>>>>>> d738c96f


class LegacyUpstreamExpert(UpstreamBase):
    def __init__(self, ckpt, **kwargs):
        logger.warning("Use the legacy expert for wav2vec 2.0 which depends on fairseq")

        super().__init__(**kwargs)
        model, cfg, task = self.load_model(ckpt)
        self.model = model[0]
        self.wav_normalize = cfg.task.normalize

        self.model.feature_grad_mult = 0.0
        self.model.encoder.layerdrop = 0.0

        # These options are only used for aligning representations between s3prl and huggingface
        # See utility/compare_wav2vec2.py
        self.apply_padding_mask = True
        self.numpy_wav_normalize = False

        if len(self.hooks) == 0:
            module_name = "self.model.encoder.layers"
            for module_id in range(len(self.model.encoder.layers)):
                layer_norm_first = self.model.encoder.layers[module_id].layer_norm_first

                if module_id == 0:
                    if layer_norm_first:
                        if normalize:
                            log.warning(
                                "Extract the layer features right before each layer's "
                                "self-attention module, but after the pre-layernorm. "
                                "This is not the official way to extract layer-wise features, "
                                "but the extracted features can have the same numerical scale "
                                "after layernorm."
                            )
                        else:
                            log.warning(
                                "Use the official layer extraction in Fairseq. "
                                "Each layer is not on the same numerical scale."
                            )

                if layer_norm_first and normalize:
                    self.add_hook(
                        f"{module_name}[{module_id}].self_attn_layer_norm",
                        lambda input, output: output.transpose(0, 1),
                    )
                else:
                    self.add_hook(
                        f"{module_name}[{module_id}]",
                        lambda input, output: input[0].transpose(0, 1),
                    )
            self.add_hook("self.model.encoder", lambda input, output: output[0])

            def postprocess(xs):
                names, hiddens = zip(*xs)
                unpad_len = min([hidden.size(1) for hidden in hiddens])
                hiddens = [hidden[:, :unpad_len, :] for hidden in hiddens]
                return list(zip(names, hiddens))

            self.hook_postprocess = postprocess

    @staticmethod
    def load_model(ckpt_path: str):
        """
        Sanitize the config in the checkpoint as there are some irrelevant fields
        in the released checkpoint which can cause the model loading to fail
        """
        import dataclasses

        import fairseq
        import omegaconf
        from fairseq.tasks.audio_pretraining import AudioPretrainingConfig

        ckpt_state = torch.load(ckpt_path, map_location="cpu")

        def fix_cfg(cfg):
            for key in list(cfg.keys()):
                if key not in ["task", "model"]:
                    cfg.pop(key)

            fields_pretraining = [
                field.name for field in dataclasses.fields(AudioPretrainingConfig)
            ]
            for key in list(cfg["task"].keys()):
                if key not in fields_pretraining:
                    cfg["task"].pop(key)

        if "cfg" in ckpt_state:
            cfg = ckpt_state["cfg"]
            if isinstance(cfg, omegaconf.DictConfig):
                with omegaconf.open_dict(cfg):
                    fix_cfg(cfg)
            else:
                fix_cfg(cfg)

            if not isinstance(cfg, omegaconf.DictConfig):
                cfg = omegaconf.OmegaConf.create(cfg)
            ckpt_state["cfg"] = cfg

        model, cfg, task = fairseq.checkpoint_utils.load_model_ensemble_and_task(
            [ckpt_path], state=ckpt_state
        )
        return model, cfg, task

    def get_downsample_rates(self, key: str) -> int:
        return 320

    def forward(self, wavs):
        device = wavs[0].device
        if self.wav_normalize:
            if self.numpy_wav_normalize:
                wavs = zero_mean_unit_var_norm([wav.cpu().numpy() for wav in wavs])
                wavs = [torch.from_numpy(wav).to(device) for wav in wavs]
            else:
                wavs = [F.layer_norm(wav, wav.shape) for wav in wavs]

        wav_lengths = torch.LongTensor([len(wav) for wav in wavs]).to(device)
        wav_padding_mask = ~torch.lt(
            torch.arange(max(wav_lengths)).unsqueeze(0).to(device),
            wav_lengths.unsqueeze(1),
        )
        padded_wav = pad_sequence(wavs, batch_first=True)

        results = self.model.extract_features(
            padded_wav, wav_padding_mask if self.apply_padding_mask else None
        )

        # This forward function only does the model forward
        # The return dict is then handled by UpstreamBase's hooks<|MERGE_RESOLUTION|>--- conflicted
+++ resolved
@@ -1,17 +1,4 @@
-<<<<<<< HEAD
 import logging
-=======
-# -*- coding: utf-8 -*- #
-"""*********************************************************************************************"""
-#   FileName     [ upstream/wav2vec2/expert.py ]
-#   Synopsis     [ the wav2vec2 wrapper ]
-#   Author       [ S3PRL ]
-#   Copyright    [ Copyleft(c), Speech Lab, NTU, Taiwan ]
-"""*********************************************************************************************"""
-
-import logging
-from packaging import version
->>>>>>> d738c96f
 
 import torch
 import torch.nn.functional as F
@@ -32,7 +19,6 @@
 
 
 class UpstreamExpert(UpstreamBase):
-<<<<<<< HEAD
     def __init__(self, ckpt, feature_selection: str = None, **kwargs):
         super().__init__(**kwargs)
         model, task_cfg = load_converted_model(ckpt)
@@ -110,23 +96,10 @@
             pass
             # This forward function only does the model forward
             # The return dict is then handled by UpstreamBase's hooks
-=======
-    def __init__(self, ckpt, normalize=False, **kwargs):
-        super().__init__(**kwargs)
-        """
-        normalize (bool):
-            without normalization, follow the official extraction pipeline
-            with normalization, extract the features right after attention layer norm
-        """
-
-        assert version.parse(fairseq.__version__) > version.parse(
-            "0.10.2"
-        ), "Please install the fairseq master branch."
->>>>>>> d738c96f
 
 
 class LegacyUpstreamExpert(UpstreamBase):
-    def __init__(self, ckpt, **kwargs):
+    def __init__(self, ckpt, normalize: bool = False, **kwargs):
         logger.warning("Use the legacy expert for wav2vec 2.0 which depends on fairseq")
 
         super().__init__(**kwargs)
