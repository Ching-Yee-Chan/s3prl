--- conflicted
+++ resolved
@@ -231,7 +231,6 @@
                     self.datarc["fbank_config"]["fs"],
                     (y * np.iinfo(np.int16).max).astype(np.int16),
                 )
-<<<<<<< HEAD
         else:    
             loss = torch.FloatTensor(records['loss']).mean().item()
 
@@ -280,20 +279,8 @@
 
             save_names = []
             logger.add_scalar(
-                f'example/{split}-{loss}',
+                f'a2o-vc-vcc2020/{split}-loss',
                 loss,
                 global_step=global_step
             )
-            return save_names
-=======
-
-        print(f'{split} loss: {loss:.6f}')
-
-        save_names = []
-        logger.add_scalar(
-            f'a2o-vc-vcc2020/{split}-loss',
-            loss,
-            global_step=global_step
-        )
-        return save_names
->>>>>>> d738c96f
+            return save_names