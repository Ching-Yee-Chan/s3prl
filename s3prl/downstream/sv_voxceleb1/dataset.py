--- conflicted
+++ resolved
@@ -126,16 +126,10 @@
         self.root = file_path
         self.meta_data = meta_data
         self.necessary_dict = self.processing()
-<<<<<<< HEAD
-        self.vad_c = vad_config
-        self.dataset = self.necessary_dict['pair_table']
-
-=======
         self.vad_c = vad_config 
         self.dataset = self.necessary_dict['spk_paths']
         self.pair_table = self.necessary_dict['pair_table']
         
->>>>>>> 610fe982
     def processing(self):
         pair_table = []
         spk_paths = set()
