--- conflicted
+++ resolved
@@ -223,22 +223,10 @@
         elif mode in ['dev', 'test']:
             agg_vec = self.model.inference(features_pad, attention_mask_pad.cuda())
             agg_vec = torch.nn.functional.normalize(agg_vec,dim=-1)
-<<<<<<< HEAD
-
-            # separate batched data to pair data.
-            vec1, vec2 = self.separate_data(agg_vec)
-            names1, names2 = self.separate_data(utter_idx)
-
-            scores = self.score_fn(vec1, vec2).cpu().detach().tolist()
-            records['scores'].extend(scores)
-            records['labels'].extend(labels)
-            records['pair_names'].extend([f"{name1}_{name2}" for name1, name2 in zip(names1, names2)])
-=======
             utt_name = utter_idx
-            
+
             for idx in range(len(agg_vec)):
                 records[utt_name[idx]] = agg_vec[idx].cpu().detach()
->>>>>>> 610fe982
 
             return torch.tensor(0)
 
