--- conflicted
+++ resolved
@@ -15,12 +15,7 @@
   datarc:
     dataset_root: /home/leo/d/datasets/quesst14Database
     num_workers: 8
-<<<<<<< HEAD
     batch_size: 1
-=======
-    batch_size: 16
-    # for some upstreams, different batch size might yield slightly different results
->>>>>>> d738c96f
 
   dtwrc:
     # Any metric defined by scipy.spatial.distance.cdist, e.g.
